--- conflicted
+++ resolved
@@ -138,63 +138,6 @@
         calculated_indices = jw_number_indices(2, 2)
         self.assertEqual(expected, calculated_indices)
 
-<<<<<<< HEAD
-    def test_jw_sz_indices(self):
-        """Test the indexing scheme for selecting specific sz value"""
-        # Write a function to compute the indices by brute force
-        def jw_sz_indices_brute_force(sz_value, n_qubits):
-            n_sites = n_qubits // 2
-            def sz_integer(bitstring):
-                n_up = len([site for site in range(n_sites)
-                            if bitstring[up_index(site)] == '1'])
-                n_down = len([site for site in range(n_sites)
-                              if bitstring[down_index(site)] == '1'])
-                return n_up - n_down
-            indices = []
-            for bitstring in itertools.product(['0', '1'], repeat=n_qubits):
-                if sz_integer(bitstring) == int(2 * sz_value):
-                    indices.append(int(''.join(bitstring), 2))
-            return indices
-
-        # General test
-        expected = jw_sz_indices_brute_force(0, 4)
-        calculated = jw_sz_indices(0, 4)
-        self.assertEqual(set(expected), set(calculated))
-        
-        expected = jw_sz_indices_brute_force(-.5, 4)
-        calculated = jw_sz_indices(-.5, 4)
-        self.assertEqual(set(expected), set(calculated))
-
-        expected = jw_sz_indices_brute_force(1.5, 6)
-        calculated = jw_sz_indices(1.5, 6)
-        self.assertEqual(set(expected), set(calculated))
-
-        expected = jw_sz_indices_brute_force(.5, 8)
-        calculated = jw_sz_indices(.5, 8)
-        self.assertEqual(set(expected), set(calculated))
-
-        # Test fixing particle number
-        sz_indices = jw_sz_indices_brute_force(0, 8)
-        particle_num_indices = jw_number_indices(2, 8)
-        expected = [index for index in particle_num_indices
-                    if index in sz_indices]
-        calculated = jw_sz_indices(0, 8, n_electrons=2)
-        self.assertEqual(set(expected), set(calculated))
-
-        sz_indices = jw_sz_indices_brute_force(.5, 8)
-        particle_num_indices = jw_number_indices(3, 8)
-        expected = [index for index in particle_num_indices
-                    if index in sz_indices]
-        calculated = jw_sz_indices(.5, 8, n_electrons=3)
-        self.assertEqual(set(expected), set(calculated))
-
-        sz_indices = jw_sz_indices_brute_force(2, 12)
-        particle_num_indices = jw_number_indices(6, 12)
-        expected = [index for index in particle_num_indices
-                    if index in sz_indices]
-        calculated = jw_sz_indices(2, 12, n_electrons=6)
-        self.assertEqual(set(expected), set(calculated))
-=======
     def test_jw_number_indices(self):
         n_qubits = numpy.random.randint(1, 12)
         n_particles = numpy.random.randint(n_qubits + 1)
@@ -272,7 +215,6 @@
             binary_string = bin(index)[2:].zfill(n_qubits)
             self.assertEqual(sz_integer(binary_string), sz_int)
             self.assertEqual(binary_string.count('1'), n_particles)
->>>>>>> 521b04e2
 
         # Test exceptions
         with self.assertRaises(ValueError):
@@ -284,15 +226,12 @@
         with self.assertRaises(ValueError):
             indices = jw_sz_indices(1.5, 8, n_electrons=6)
 
-<<<<<<< HEAD
-=======
         with self.assertRaises(ValueError):
             indices = jw_sz_indices(1.5, 8, n_electrons=1)
 
 
 class JWNumberRestrictOperatorTest(unittest.TestCase):
 
->>>>>>> 521b04e2
     def test_jw_restrict_operator(self):
         """Test the scheme for restricting JW encoded operators to number"""
         # Make a Hamiltonian that cares mostly about number of electrons
