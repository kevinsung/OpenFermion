#   Licensed under the Apache License, Version 2.0 (the "License");
#   you may not use this file except in compliance with the License.
#   You may obtain a copy of the License at
#
#       http://www.apache.org/licenses/LICENSE-2.0
#
#   Unless required by applicable law or agreed to in writing, software
#   distributed under the License is distributed on an "AS IS" BASIS,
#   WITHOUT WARRANTIES OR CONDITIONS OF ANY KIND, either express or implied.
#   See the License for the specific language governing permissions and
#   limitations under the License.

"""This module provides functions to interface with scipy.sparse."""
from __future__ import absolute_import

from functools import reduce
from future.utils import iteritems

import itertools
import numpy
import numpy.linalg
import scipy
import scipy.sparse
import scipy.sparse.linalg
import warnings

from openfermion.config import *
<<<<<<< HEAD
from openfermion.hamiltonians import up_index, down_index, number_operator
from openfermion.ops import (FermionOperator, hermitian_conjugated,
                             normal_ordered,
                             QuadraticHamiltonian, QubitOperator)
from openfermion.utils import (commutator, fourier_transform, Grid,
=======
from openfermion.hamiltonians import number_operator, up_index, down_index
from openfermion.ops import (FermionOperator, QuadraticHamiltonian,
                             QubitOperator, hermitian_conjugated,
                             normal_ordered)
from openfermion.utils import (Grid, commutator, fourier_transform,
>>>>>>> 521b04e2
                               gaussian_state_preparation_circuit,
                               slater_determinant_preparation_circuit)
from openfermion.hamiltonians._jellium import (grid_indices,
                                               momentum_vector,
                                               position_vector)


# Make global definitions.
identity_csc = scipy.sparse.identity(2, format='csc', dtype=complex)
pauli_x_csc = scipy.sparse.csc_matrix([[0., 1.], [1., 0.]], dtype=complex)
pauli_y_csc = scipy.sparse.csc_matrix([[0., -1.j], [1.j, 0.]], dtype=complex)
pauli_z_csc = scipy.sparse.csc_matrix([[1., 0.], [0., -1.]], dtype=complex)
q_raise_csc = (pauli_x_csc - 1.j * pauli_y_csc) / 2.
q_lower_csc = (pauli_x_csc + 1.j * pauli_y_csc) / 2.
pauli_matrix_map = {'I': identity_csc, 'X': pauli_x_csc,
                    'Y': pauli_y_csc, 'Z': pauli_z_csc}


def wrapped_kronecker(operator_1, operator_2):
    """Return the Kronecker product of two sparse.csc_matrix operators."""
    return scipy.sparse.kron(operator_1, operator_2, 'csc')


def kronecker_operators(*args):
    """Return the Kronecker product of multiple sparse.csc_matrix operators."""
    return reduce(wrapped_kronecker, *args)


def jordan_wigner_ladder_sparse(n_qubits, tensor_factor, ladder_type):
    """Make a matrix representation of a fermion ladder operator.

    Operators are mapped as follows:
    a_j^\dagger -> Z_0 .. Z_{j-1} (X_j - iY_j) / 2
    a_j -> Z_0 .. Z_{j-1} (X_j + iY_j) / 2

    Args:
        index: This is a nonzero integer. The integer indicates the tensor
            factor and the sign indicates raising or lowering.
        n_qubits(int): Number qubits in the system Hilbert space.

    Returns:
        The corresponding Scipy sparse matrix.
    """
    parities = tensor_factor * [pauli_z_csc]
    identities = [scipy.sparse.identity(
        2 ** (n_qubits - tensor_factor - 1), dtype=complex, format='csc')]
    if ladder_type:
        operator = kronecker_operators(parities + [q_raise_csc] + identities)
    else:
        operator = kronecker_operators(parities + [q_lower_csc] + identities)
    return operator


def jordan_wigner_sparse(fermion_operator, n_qubits=None):
    """Initialize a Scipy sparse matrix from a FermionOperator.

    Operators are mapped as follows:
    a_j^\dagger -> Z_0 .. Z_{j-1} (X_j - iY_j) / 2
    a_j -> Z_0 .. Z_{j-1} (X_j + iY_j) / 2

    Args:
        fermion_operator(FermionOperator): instance of the FermionOperator
            class.
        n_qubits(int): Number of qubits.

    Returns:
        The corresponding Scipy sparse matrix.
    """
    if n_qubits is None:
        from openfermion.utils import count_qubits
        n_qubits = count_qubits(fermion_operator)

    # Create a list of raising and lowering operators for each orbital.
    jw_operators = []
    for tensor_factor in range(n_qubits):
        jw_operators += [(jordan_wigner_ladder_sparse(n_qubits,
                                                      tensor_factor,
                                                      0),
                          jordan_wigner_ladder_sparse(n_qubits,
                                                      tensor_factor,
                                                      1))]

    # Construct the Scipy sparse matrix.
    n_hilbert = 2 ** n_qubits
    values_list = [[]]
    row_list = [[]]
    column_list = [[]]
    for term in fermion_operator.terms:
        coefficient = fermion_operator.terms[term]
        sparse_matrix = coefficient * scipy.sparse.identity(
            2 ** n_qubits, dtype=complex, format='csc')
        for ladder_operator in term:
            sparse_matrix = sparse_matrix * jw_operators[
                ladder_operator[0]][ladder_operator[1]]

        if coefficient:
            # Extract triplets from sparse_term.
            sparse_matrix = sparse_matrix.tocoo(copy=False)
            values_list.append(sparse_matrix.data)
            (row, column) = sparse_matrix.nonzero()
            row_list.append(row)
            column_list.append(column)

    values_list = numpy.concatenate(values_list)
    row_list = numpy.concatenate(row_list)
    column_list = numpy.concatenate(column_list)
    sparse_operator = scipy.sparse.coo_matrix((
        values_list, (row_list, column_list)),
        shape=(n_hilbert, n_hilbert)).tocsc(copy=False)
    sparse_operator.eliminate_zeros()
    return sparse_operator


def qubit_operator_sparse(qubit_operator, n_qubits=None):
    """Initialize a Scipy sparse matrix from a QubitOperator.

    Args:
        qubit_operator(QubitOperator): instance of the QubitOperator class.
        n_qubits (int): Number of qubits.

    Returns:
        The corresponding Scipy sparse matrix.
    """
    from openfermion.utils import count_qubits
    if n_qubits is None:
        n_qubits = count_qubits(qubit_operator)
    if n_qubits < count_qubits(qubit_operator):
        raise ValueError('Invalid number of qubits specified.')

    # Construct the Scipy sparse matrix.
    n_hilbert = 2 ** n_qubits
    values_list = [[]]
    row_list = [[]]
    column_list = [[]]

    # Loop through the terms.
    for qubit_term in qubit_operator.terms:
        tensor_factor = 0
        coefficient = qubit_operator.terms[qubit_term]
        sparse_operators = [coefficient]
        for pauli_operator in qubit_term:

            # Grow space for missing identity operators.
            if pauli_operator[0] > tensor_factor:
                identity_qubits = pauli_operator[0] - tensor_factor
                identity = scipy.sparse.identity(
                    2 ** identity_qubits, dtype=complex, format='csc')
                sparse_operators += [identity]

            # Add actual operator to the list.
            sparse_operators += [pauli_matrix_map[pauli_operator[1]]]
            tensor_factor = pauli_operator[0] + 1

        # Grow space at end of string unless operator acted on final qubit.
        if tensor_factor < n_qubits or not qubit_term:
            identity_qubits = n_qubits - tensor_factor
            identity = scipy.sparse.identity(
                2 ** identity_qubits, dtype=complex, format='csc')
            sparse_operators += [identity]

        # Extract triplets from sparse_term.
        sparse_matrix = kronecker_operators(sparse_operators)
        values_list.append(sparse_matrix.tocoo(copy=False).data)
        (column, row) = sparse_matrix.nonzero()
        column_list.append(column)
        row_list.append(row)

    # Create sparse operator.
    values_list = numpy.concatenate(values_list)
    row_list = numpy.concatenate(row_list)
    column_list = numpy.concatenate(column_list)
    sparse_operator = scipy.sparse.coo_matrix((
        values_list, (row_list, column_list)),
        shape=(n_hilbert, n_hilbert)).tocsc(copy=False)
    sparse_operator.eliminate_zeros()
    return sparse_operator


def jw_configuration_state(occupied_orbitals, n_qubits):
    """Function to produce a basis state in the occupation number basis.

    Args:
        occupied_orbitals(list): A list of integers representing the indices
            of the occupied orbitals in the desired basis state
        n_qubits(int): The total number of qubits

    Returns:
        basis_vector(sparse): The basis state as a sparse matrix
    """
    one_index = sum([2 ** (n_qubits - 1 - i) for i in occupied_orbitals])
    basis_vector = scipy.sparse.csc_matrix(([1.], ([one_index], [0])),
                                           shape=(2 ** n_qubits, 1),
                                           dtype=float)
    return basis_vector


def jw_hartree_fock_state(n_electrons, n_orbitals):
    """Function to produce Hartree-Fock state in JW representation."""
    hartree_fock_state = jw_configuration_state(range(n_electrons),
                                                n_orbitals)
    return hartree_fock_state


def jw_number_indices(n_electrons, n_qubits):
    """Return the indices for n_electrons in n_qubits under JW encoding

    Calculates the indices for all possible arrangements of n-electrons
        within n-qubit orbitals when a Jordan-Wigner encoding is used.
        Useful for restricting generic operators or vectors to a particular
        particle number space when desired

    Args:
        n_electrons(int): Number of particles to restrict the operator to
        n_qubits(int): Number of qubits defining the total state

    Returns:
        indices(list): List of indices in a 2^n length array that indicate
            the indices of constant particle number within n_qubits
            in a Jordan-Wigner encoding.
    """
    occupations = itertools.combinations(range(n_qubits), n_electrons)
    indices = [sum([2**n for n in occupation])
               for occupation in occupations]
    return indices


<<<<<<< HEAD
def jw_sz_indices(sz_value, n_qubits, up_map=up_index, down_map=down_index,
                  n_electrons=None):
    """Return the indices of basis vectors with fixed sz under JW encoding

    Args:
        sz_value(float): Desired sz value. Should be an integer or
=======
def jw_sz_indices(sz_value, n_qubits, n_electrons=None,
                  up_map=up_index, down_map=down_index):
    """Return the indices of basis vectors with fixed Sz under JW encoding.

    The returned indices label computational basis vectors which lie within
    the corresponding eigenspace of the Sz operator,

    .. math::
        \\begin{align}
        S^{z} = \\frac{1}{2}\sum_{i = 1}^{n}(n_{i, \\alpha} - n_{i, \\beta})
        \\end{align}

    Args:
        sz_value(float): Desired Sz value. Should be an integer or
>>>>>>> 521b04e2
            half-integer.
        n_qubits(int): Number of qubits defining the total state
        n_electrons(int, optional): Number of particles to restrict the
            operator to, if such a restriction is desired
        up_map(function, optional): function mapping a spatial index to a
<<<<<<< HEAD
                spin-orbital index. Default is the canonical spin-up
                corresponds to even spin-orbitals and spin-down corresponds
                to odd spin-orbitals
        down_map(function, optional): function mapping spatial index to a
                spin-orbital index. Default is the canonical spin-up
                corresponds to even spin-orbitals and spin-down corresponds
                to odd spin-orbitals.
=======
            spin-orbital index. Default is the canonical spin-up
            corresponds to even spin-orbitals and spin-down corresponds
            to odd spin-orbitals
        down_map(function, optional): function mapping spatial index to a
            spin-orbital index. Default is the canonical spin-up
            corresponds to even spin-orbitals and spin-down corresponds
            to odd spin-orbitals.
>>>>>>> 521b04e2

    Returns:
        indices(list): The list of indices
    """
    if n_qubits % 2 != 0:
        raise ValueError('Number of qubits must be even')

    if not (2. * sz_value).is_integer():
<<<<<<< HEAD
        raise ValueError('sz value must be an integer or half-integer')
=======
        raise ValueError('Sz value must be an integer or half-integer')
>>>>>>> 521b04e2

    n_sites = n_qubits // 2
    sz_integer = int(2. * sz_value)
    indices = []

    if n_electrons is not None:
        # Particle number is fixed, so the number of spin-up electrons
        # (as well as the number of spin-down electrons) is fixed
<<<<<<< HEAD
        if (n_electrons + sz_integer) % 2 != 0:
=======
        if ((n_electrons + sz_integer) % 2 != 0 or
                n_electrons < abs(sz_integer)):
>>>>>>> 521b04e2
            raise ValueError('The specified particle number and sz value are '
                             'incompatible.')
        num_up = (n_electrons + sz_integer) // 2
        num_down = n_electrons - num_up
        up_occupations = itertools.combinations(range(n_sites), num_up)
        down_occupations = list(
                itertools.combinations(range(n_sites), num_down))
        # Each arrangement of up spins can be paired with an arrangement
        # of down spins
        for up_occupation in up_occupations:
            up_occupation = [up_map(index) for index in up_occupation]
            for down_occupation in down_occupations:
                down_occupation = [down_map(index)
                                   for index in down_occupation]
                occupation = up_occupation + down_occupation
                indices.append(sum(2 ** (n_qubits - 1 - k)
                               for k in occupation))
    else:
        # Particle number is not fixed
        if sz_integer < 0:
<<<<<<< HEAD
            # More down spins than up spins
            more_map = down_map
            less_map = up_map
        else:
            # More up spins than down spins
=======
            # There are more down spins than up spins
            more_map = down_map
            less_map = up_map
        else:
            # There are at least as many up spins as down spins
>>>>>>> 521b04e2
            more_map = up_map
            less_map = down_map
        for n in range(abs(sz_integer), n_sites + 1):
            # Choose n of the 'more' spin and n - abs(sz_integer) of the
            # 'less' spin
            more_occupations = itertools.combinations(range(n_sites), n)
<<<<<<< HEAD
            less_occupations = list(
                    itertools.combinations(
                        range(n_sites), n - abs(sz_integer)))
=======
            less_occupations = list(itertools.combinations(
                                    range(n_sites), n - abs(sz_integer)))
>>>>>>> 521b04e2
            # Each arrangement of the 'more' spins can be paired with an
            # arrangement of the 'less' spin
            for more_occupation in more_occupations:
                more_occupation = [more_map(index)
                                   for index in more_occupation]
                for less_occupation in less_occupations:
                    less_occupation = [less_map(index)
                                       for index in less_occupation]
                    occupation = more_occupation + less_occupation
                    indices.append(sum(2 ** (n_qubits - 1 - k)
                                   for k in occupation))
<<<<<<< HEAD
    
=======

>>>>>>> 521b04e2
    return indices


def jw_number_restrict_operator(operator, n_electrons, n_qubits=None):
    """Restrict a Jordan-Wigner encoded operator to a given particle number

    Args:
        sparse_operator(ndarray or sparse): Numpy operator acting on
            the space of n_qubits.
        n_electrons(int): Number of particles to restrict the operator to
        n_qubits(int): Number of qubits defining the total state

    Returns:
        new_operator(ndarray or sparse): Numpy operator restricted to
            acting on states with the same particle number.
    """
    if n_qubits is None:
        n_qubits = int(numpy.log2(operator.shape[0]))

    select_indices = jw_number_indices(n_electrons, n_qubits)
    return operator[numpy.ix_(select_indices, select_indices)]


<<<<<<< HEAD
def jw_sz_restrict_operator(operator, sz_value, n_electrons=None,
                            n_qubits=None):
    """Restrict a Jordan-Wigner encoded operator to a given sz value
=======
def jw_sz_restrict_operator(operator, sz_value,
                            n_electrons=None, n_qubits=None,
                            up_map=up_index, down_map=down_index):
    """Restrict a Jordan-Wigner encoded operator to a given Sz value
>>>>>>> 521b04e2

    Args:
        operator(ndarray or sparse): Numpy operator acting on
            the space of n_qubits.
<<<<<<< HEAD
        sz_value(float): Desired sz value. Should be an integer or
=======
        sz_value(float): Desired Sz value. Should be an integer or
>>>>>>> 521b04e2
            half-integer.
        n_electrons(int, optional): Number of particles to restrict the
            operator to, if such a restriction is desired.
        n_qubits(int, optional): Number of qubits defining the total state
<<<<<<< HEAD

    Returns:
        new_operator(ndarray or sparse): Numpy operator restricted to
            acting on states with the desired sz value.
=======
        up_map(function, optional): function mapping a spatial index to a
            spin-orbital index. Default is the canonical spin-up
            corresponds to even spin-orbitals and spin-down corresponds
            to odd spin-orbitals
        down_map(function, optional): function mapping spatial index to a
            spin-orbital index. Default is the canonical spin-up
            corresponds to even spin-orbitals and spin-down corresponds
            to odd spin-orbitals.

    Returns:
        new_operator(ndarray or sparse): Numpy operator restricted to
            acting on states with the desired Sz value.
>>>>>>> 521b04e2
    """
    if n_qubits is None:
        n_qubits = int(numpy.log2(operator.shape[0]))

<<<<<<< HEAD
    select_indices = jw_sz_indices(sz_value, n_qubits, n_electrons=n_electrons)
=======
    select_indices = jw_sz_indices(sz_value, n_qubits, n_electrons=n_electrons,
                                   up_map=up_map, down_map=down_map)
>>>>>>> 521b04e2
    return operator[numpy.ix_(select_indices, select_indices)]


def jw_number_restrict_state(state, n_electrons, n_qubits=None):
    """Restrict a Jordan-Wigner encoded state to a given particle number

    Args:
        state(ndarray or sparse): Numpy vector in
            the space of n_qubits.
        n_electrons(int): Number of particles to restrict the state to
        n_qubits(int): Number of qubits defining the total state

    Returns:
        new_operator(ndarray or sparse): Numpy vector restricted to
            states with the same particle number. May not be normalized.
    """
    if n_qubits is None:
        n_qubits = int(numpy.log2(state.shape[0]))

    select_indices = jw_number_indices(n_electrons, n_qubits)
    return state[select_indices]


<<<<<<< HEAD
def jw_sz_restrict_state(state, sz_value, n_electrons=None, n_qubits=None):
    """Restrict a Jordan-Wigner encoded state to a given sz value
=======
def jw_sz_restrict_state(state, sz_value, n_electrons=None, n_qubits=None,
                         up_map=up_index, down_map=down_index):
    """Restrict a Jordan-Wigner encoded state to a given Sz value
>>>>>>> 521b04e2

    Args:
        state(ndarray or sparse): Numpy vector in
            the space of n_qubits.
<<<<<<< HEAD
        sz_value(float): Desired sz value. Should be an integer or
=======
        sz_value(float): Desired Sz value. Should be an integer or
>>>>>>> 521b04e2
            half-integer.
        n_electrons(int, optional): Number of particles to restrict the
            operator to, if such a restriction is desired.
        n_qubits(int, optional): Number of qubits defining the total state
<<<<<<< HEAD

    Returns:
        new_operator(ndarray or sparse): Numpy vector restricted to
            states with the desired sz_value. May not be normalized.
=======
        up_map(function, optional): function mapping a spatial index to a
            spin-orbital index. Default is the canonical spin-up
            corresponds to even spin-orbitals and spin-down corresponds
            to odd spin-orbitals
        down_map(function, optional): function mapping spatial index to a
            spin-orbital index. Default is the canonical spin-up
            corresponds to even spin-orbitals and spin-down corresponds
            to odd spin-orbitals.

    Returns:
        new_operator(ndarray or sparse): Numpy vector restricted to
            states with the desired Sz value. May not be normalized.
>>>>>>> 521b04e2
    """
    if n_qubits is None:
        n_qubits = int(numpy.log2(state.shape[0]))

<<<<<<< HEAD
    select_indices = jw_sz_indices(sz_value, n_qubits, n_electrons=n_electrons)
=======
    select_indices = jw_sz_indices(sz_value, n_qubits, n_electrons=n_electrons,
                                   up_map=up_map, down_map=down_map)
>>>>>>> 521b04e2
    return state[select_indices]


def jw_get_ground_states_by_particle_number(sparse_operator, particle_number,
                                            sparse=True, num_eigs=3):
    """For a Jordan-Wigner encoded Hermitian operator, compute the lowest
    eigenvalue and eigenstates at a particular particle number. The operator
    must conserve particle number.

    Args:
        sparse_operator(sparse): A Jordan-Wigner encoded sparse operator.
        particle_number(int): The particle number at which to compute
            ground states.
        sparse(boolean, optional): Whether to use sparse eigensolver.
            Default is True.
        num_eigs(int, optional): The number of eigenvalues to request from the
            sparse eigensolver. Needs to be at least as large as the degeneracy
            of the ground energy in order to obtain all ground states.
            Only used if `sparse=True`. Default is 3.

    Returns:
        ground_energy(float): The lowest eigenvalue of sparse_operator within
            the eigenspace of the number operator corresponding to
            particle_number.

        ground_states(list[ndarray]): A list of the corresponding eigenstates.

    Warning:
        The running time of this method is exponential in the number of qubits.
    """
    # Check if operator is Hermitian
    if not is_hermitian(sparse_operator):
        raise ValueError('sparse_operator must be Hermitian.')

    n_qubits = int(numpy.log2(sparse_operator.shape[0]))

    # Check if operator conserves particle number
    sparse_num_op = jordan_wigner_sparse(number_operator(n_qubits))
    com = commutator(sparse_num_op, sparse_operator)
    if com.nnz:
        maxval = max(map(abs, com.data))
        if maxval > EQ_TOLERANCE:
            raise ValueError('sparse_operator must conserve particle number.')

    # Get the operator restricted to the subspace of the desired
    # particle number
    restricted_operator = jw_number_restrict_operator(sparse_operator,
                                                      particle_number,
                                                      n_qubits)

    if sparse and num_eigs >= restricted_operator.shape[0] - 1:
        # Restricted operator too small for sparse eigensolver
        sparse = False

    # Compute eigenvalues and eigenvectors
    if sparse:
        eigvals, eigvecs = scipy.sparse.linalg.eigsh(restricted_operator,
                                                     k=num_eigs,
                                                     which='SA')
        if abs(max(eigvals) - min(eigvals)) < EQ_TOLERANCE:
            warnings.warn('The lowest {} eigenvalues are degenerate. '
                          'There may be more ground states; increase '
                          'num_eigs or set sparse=False to get '
                          'them.'.format(num_eigs),
                          RuntimeWarning)
    else:
        dense_restricted_operator = restricted_operator.toarray()
        eigvals, eigvecs = numpy.linalg.eigh(dense_restricted_operator)

    # Get the ground energy
    if sparse:
        ground_energy = sorted(eigvals)[0]
    else:
        # No need to sort in the case of dense eigenvalue computation
        ground_energy = eigvals[0]

    # Get the indices of eigenvectors corresponding to the ground energy
    ground_state_indices = numpy.where(abs(eigvals - ground_energy) <
                                       EQ_TOLERANCE)

    ground_states = list()

    for i in ground_state_indices[0]:
        restricted_ground_state = eigvecs[:, i]
        # Expand this ground state to the whole vector space
        number_indices = jw_number_indices(particle_number, n_qubits)
        expanded_ground_state = scipy.sparse.csc_matrix(
            (restricted_ground_state.flatten(),
             (number_indices, [0] * len(number_indices))),
            shape=(2 ** n_qubits, 1))
        # Add the expanded ground state to the list
        ground_states.append(expanded_ground_state)

    return ground_energy, ground_states


def jw_get_gaussian_state(quadratic_hamiltonian, occupied_orbitals=None):
    """Compute an eigenvalue and eigenstate of a quadratic Hamiltonian.

    Eigenstates of a quadratic Hamiltonian are also known as fermionic
    Gaussian states.

    Args:
        quadratic_hamiltonian(QuadraticHamiltonian):
            The Hamiltonian whose eigenstate is desired.
        occupied_orbitals(list):
            A list of integers representing the indices of the occupied
            orbitals in the desired Gaussian state. If this is None
            (the default), then it is assumed that the ground state is
            desired, i.e., the orbitals with negative energies are filled.

    Returns
    -------
        energy (float):
            The eigenvalue.
        state (sparse):
            The eigenstate in scipy.sparse csc format.
    """
    if not isinstance(quadratic_hamiltonian, QuadraticHamiltonian):
        raise ValueError('Input must be an instance of QuadraticHamiltonian.')

    n_qubits = quadratic_hamiltonian.n_qubits

    # Compute the energy
    orbital_energies, constant = quadratic_hamiltonian.orbital_energies()
    if occupied_orbitals is None:
        # The ground energy is desired
        if quadratic_hamiltonian.conserves_particle_number:
            num_negative_energies = numpy.count_nonzero(
                orbital_energies < -EQ_TOLERANCE)
            occupied_orbitals = range(num_negative_energies)
        else:
            occupied_orbitals = []
    energy = numpy.sum(orbital_energies[occupied_orbitals]) + constant

    # Obtain the circuit that prepares the Gaussian state
    circuit_description, start_orbitals = gaussian_state_preparation_circuit(
        quadratic_hamiltonian, occupied_orbitals)

    # Initialize the starting state
    state = jw_configuration_state(start_orbitals, n_qubits)

    # Apply the circuit
    if not quadratic_hamiltonian.conserves_particle_number:
        particle_hole_transformation = (
            jw_sparse_particle_hole_transformation_last_mode(n_qubits))
    for parallel_ops in circuit_description:
        for op in parallel_ops:
            if op == 'pht':
                state = particle_hole_transformation.dot(state)
            else:
                i, j, theta, phi = op
                state = jw_sparse_givens_rotation(
                    i, j, theta, phi, n_qubits).dot(state)

    return energy, state


def jw_slater_determinant(slater_determinant_matrix):
    """Obtain a Slater determinant.

    The input is an :math:`N_f \\times N` matrix :math:`Q` with orthonormal
    rows. Such a matrix describes the Slater determinant

    .. math::

        b^\dagger_1 \cdots b^\dagger_{N_f} \lvert \\text{vac} \\rangle,

    where

    .. math::

        b^\dagger_j = \sum_{k = 1}^N Q_{jk} a^\dagger_k.

    Args:
        slater_determinant_matrix: The matrix :math:`Q` which describes the
            Slater determinant to be prepared.
    Returns:
        The Slater determinant as a sparse matrix.
    """
    circuit_description = slater_determinant_preparation_circuit(
            slater_determinant_matrix)
    start_orbitals = range(slater_determinant_matrix.shape[0])
    n_qubits = slater_determinant_matrix.shape[1]

    # Initialize the starting state
    state = jw_configuration_state(start_orbitals, n_qubits)

    # Apply the circuit
    for parallel_ops in circuit_description:
        for op in parallel_ops:
            i, j, theta, phi = op
            state = jw_sparse_givens_rotation(
                i, j, theta, phi, n_qubits).dot(state)

    return state


def jw_sparse_givens_rotation(i, j, theta, phi, n_qubits):
    """Return the matrix (acting on a full wavefunction) that performs a
    Givens rotation of modes i and j in the Jordan-Wigner encoding."""
    if j != i + 1:
        raise ValueError('Only adjacent modes can be rotated.')
    if j > n_qubits - 1:
        raise ValueError('Too few qubits requested.')

    cosine = numpy.cos(theta)
    sine = numpy.sin(theta)
    phase = numpy.exp(1.j * phi)

    # Create the two-qubit rotation matrix
    rotation_matrix = scipy.sparse.csc_matrix(
        ([1., phase * cosine, -phase * sine, sine, cosine, phase],
         ((0, 1, 1, 2, 2, 3), (0, 1, 2, 1, 2, 3))),
        shape=(4, 4))

    # Initialize identity operators
    left_eye = scipy.sparse.eye(2 ** i, format='csc')
    right_eye = scipy.sparse.eye(2 ** (n_qubits - 1 - j), format='csc')

    # Construct the matrix and return
    givens_matrix = kronecker_operators([left_eye, rotation_matrix, right_eye])

    return givens_matrix


def jw_sparse_particle_hole_transformation_last_mode(n_qubits):
    """Return the matrix (acting on a full wavefunction) that performs a
    particle-hole transformation on the last mode in the Jordan-Wigner
    encoding.
    """
    left_eye = scipy.sparse.eye(2 ** (n_qubits - 1), format='csc')
    return kronecker_operators([left_eye, pauli_matrix_map['X']])


def get_density_matrix(states, probabilities):
    n_qubits = states[0].shape[0]
    density_matrix = scipy.sparse.csc_matrix(
        (n_qubits, n_qubits), dtype=complex)
    for state, probability in zip(states, probabilities):
        density_matrix = density_matrix + probability * state * state.getH()
    return density_matrix


def is_hermitian(sparse_operator):
    """Test if matrix is Hermitian."""
    difference = sparse_operator - sparse_operator.getH()
    if difference.nnz:
        discrepancy = max(map(abs, difference.data))
        if discrepancy > EQ_TOLERANCE:
            return False
    return True


def get_ground_state(sparse_operator):
    """Compute lowest eigenvalue and eigenstate.

    Returns
    -------
        eigenvalue:
            The lowest eigenvalue, a float.
        eigenstate:
            The lowest eigenstate in scipy.sparse csc format.
    """
    if not is_hermitian(sparse_operator):
        raise ValueError('sparse_operator must be Hermitian.')

    values, vectors = scipy.sparse.linalg.eigsh(
        sparse_operator, 2, which='SA', maxiter=1e7)

    order = numpy.argsort(values)
    values = values[order]
    vectors = vectors[:, order]
    eigenvalue = values[0]
    eigenstate = scipy.sparse.csc_matrix(vectors[:, 0])
    return eigenvalue, eigenstate.T


def sparse_eigenspectrum(sparse_operator):
    """Perform a dense diagonalization.

    Returns:
        eigenspectrum: The lowest eigenvalues in a numpy array.
    """
    dense_operator = sparse_operator.todense()
    if is_hermitian(sparse_operator):
        eigenspectrum = numpy.linalg.eigvalsh(dense_operator)
    else:
        eigenspectrum = numpy.linalg.eigvals(dense_operator)
    return numpy.sort(eigenspectrum)


def expectation(sparse_operator, state):
    """Compute expectation value of operator with a state.

    Args:
        state: scipy.sparse.csc vector representing a pure state,
            or, a scipy.sparse.csc matrix representing a density matrix.

    Returns:
        A real float giving expectation value.

    Raises:
        ValueError: Input state has invalid format.
    """
    # Handle density matrix.
    if state.shape == sparse_operator.shape:
        product = state * sparse_operator
        expectation = numpy.sum(product.diagonal())

    elif state.shape == (sparse_operator.shape[0], 1):
        # Handle state vector.
        expectation = state.getH() * sparse_operator * state
        expectation = expectation[0, 0]

    else:
        # Handle exception.
        raise ValueError('Input state has invalid format.')

    # Return.
    return expectation


def variance(sparse_operator, state):
    """Compute variance of operator with a state.

    Args:
        state: scipy.sparse.csc vector representing a pure state,
            or, a scipy.sparse.csc matrix representing a density matrix.

    Returns:
        A real float giving the variance.

    Raises:
        ValueError: Input state has invalid format.
    """
    return (expectation(sparse_operator ** 2, state) -
            expectation(sparse_operator, state) ** 2)


def expectation_computational_basis_state(operator, computational_basis_state):
    """Compute expectation value of operator with a  state.

    Args:
        operator: Qubit or FermionOperator to evaluate expectation value of.
                  If operator is a FermionOperator, it must be normal-ordered.
        computational_basis_state (scipy.sparse vector / list): normalized
            computational basis state (if scipy.sparse vector), or list of
            occupied orbitals.

    Returns:
        A real float giving expectation value.

    Raises:
        TypeError: Incorrect operator or state type.
    """
    if isinstance(operator, QubitOperator):
        raise NotImplementedError('Not yet implemented for QubitOperators.')

    if not isinstance(operator, FermionOperator):
        raise TypeError('operator must be a FermionOperator.')

    occupied_orbitals = computational_basis_state

    if not isinstance(occupied_orbitals, list):
        computational_basis_state_index = (
            occupied_orbitals.nonzero()[0][0])

        occupied_orbitals = [digit == '1' for digit in
                             bin(computational_basis_state_index)[2:]][::-1]

    expectation_value = operator.terms.get((), 0.0)

    for i in range(len(occupied_orbitals)):
        if occupied_orbitals[i]:
            expectation_value += operator.terms.get(
                ((i, 1), (i, 0)), 0.0)

            for j in range(i + 1, len(occupied_orbitals)):
                expectation_value -= operator.terms.get(
                    ((j, 1), (i, 1), (j, 0), (i, 0)), 0.0)

    return expectation_value


def expectation_db_operator_with_pw_basis_state(
        operator, plane_wave_occ_orbitals, n_spatial_orbitals, grid,
        spinless):
    """Compute expectation value of a dual basis operator with a plane
    wave computational basis state.

    Args:
        operator: Dual-basis representation of FermionOperator to evaluate
                  expectation value of. Can have at most 3-body terms.
        plane_wave_occ_orbitals (list): list of occupied plane-wave orbitals.
        n_spatial_orbitals (int): Number of spatial orbitals.
        grid (openfermion.utils.Grid): The grid used for discretization.
        spinless (bool): Whether the system is spinless.

    Returns:
        A real float giving the expectation value.
    """
    expectation_value = operator.terms.get((), 0.0)

    for single_action, coefficient in iteritems(operator.terms):
        if len(single_action) == 2:
            expectation_value += coefficient * (
                expectation_one_body_db_operator_computational_basis_state(
                    single_action, plane_wave_occ_orbitals, grid, spinless) /
                n_spatial_orbitals)

        elif len(single_action) == 4:
            expectation_value += coefficient * (
                expectation_two_body_db_operator_computational_basis_state(
                    single_action, plane_wave_occ_orbitals, grid, spinless) /
                n_spatial_orbitals ** 2)

        elif len(single_action) == 6:
            expectation_value += coefficient * (
                expectation_three_body_db_operator_computational_basis_state(
                    single_action, plane_wave_occ_orbitals, grid, spinless) /
                n_spatial_orbitals ** 3)

    return expectation_value


def expectation_one_body_db_operator_computational_basis_state(
        dual_basis_action, plane_wave_occ_orbitals, grid, spinless):
    """Compute expectation value of a 1-body dual-basis operator with a
    plane wave computational basis state.

    Args:
        dual_basis_action: Dual-basis action of FermionOperator to
                           evaluate expectation value of.
        plane_wave_occ_orbitals (list): list of occupied plane-wave orbitals.
        grid (openfermion.utils.Grid): The grid used for discretization.
        spinless (bool): Whether the system is spinless.

    Returns:
        A real float giving the expectation value.
    """
    expectation_value = 0.0

    r_p = position_vector(grid_indices(dual_basis_action[0][0],
                                       grid, spinless), grid)
    r_q = position_vector(grid_indices(dual_basis_action[1][0],
                                       grid, spinless), grid)

    for orbital in plane_wave_occ_orbitals:
        # If there's spin, p and q have to have the same parity (spin),
        # and the new orbital has to have the same spin as these.
        k_orbital = momentum_vector(grid_indices(orbital,
                                                 grid, spinless), grid)
        # The Fourier transform is spin-conserving. This means that p, q,
        # and the new orbital all have to have the same spin (parity).
        if spinless or (dual_basis_action[0][0] % 2 ==
                        dual_basis_action[1][0] % 2 == orbital % 2):
            expectation_value += numpy.exp(-1j * k_orbital.dot(r_p - r_q))

    return expectation_value


def expectation_two_body_db_operator_computational_basis_state(
        dual_basis_action, plane_wave_occ_orbitals, grid, spinless):
    """Compute expectation value of a 2-body dual-basis operator with a
    plane wave computational basis state.

    Args:
        dual_basis_action: Dual-basis action of FermionOperator to
                           evaluate expectation value of.
        plane_wave_occ_orbitals (list): list of occupied plane-wave orbitals.
        grid (openfermion.utils.Grid): The grid used for discretization.
        spinless (bool): Whether the system is spinless.

    Returns:
        A float giving the expectation value.
    """
    expectation_value = 0.0

    r = {}
    for i in range(4):
        r[i] = position_vector(grid_indices(dual_basis_action[i][0], grid,
                                            spinless), grid)

    rr = {}
    k_map = {}
    for i in range(2):
        rr[i] = {}
        k_map[i] = {}
        for j in range(2, 4):
            rr[i][j] = r[i] - r[j]
            k_map[i][j] = {}

    # Pre-computations.
    for o in plane_wave_occ_orbitals:
        k = momentum_vector(grid_indices(o, grid, spinless), grid)
        for i in range(2):
            for j in range(2, 4):
                k_map[i][j][o] = k.dot(rr[i][j])

    for orbital1 in plane_wave_occ_orbitals:
        k1ac = k_map[0][2][orbital1]
        k1ad = k_map[0][3][orbital1]

        for orbital2 in plane_wave_occ_orbitals:
            if orbital1 != orbital2:
                k2bc = k_map[1][2][orbital2]
                k2bd = k_map[1][3][orbital2]

                # The Fourier transform is spin-conserving. This means that
                # the parity of the orbitals involved in the transition must
                # be the same.
                if spinless or (
                        (dual_basis_action[0][0] % 2 ==
                         dual_basis_action[3][0] % 2 == orbital1 % 2) and
                        (dual_basis_action[1][0] % 2 ==
                         dual_basis_action[2][0] % 2 == orbital2 % 2)):
                    value = numpy.exp(-1j * (k1ad + k2bc))

                    # Add because it came from two anti-commutations.
                    expectation_value += value

                # The Fourier transform is spin-conserving. This means that
                # the parity of the orbitals involved in the transition must
                # be the same.
                if spinless or (
                        (dual_basis_action[0][0] % 2 ==
                         dual_basis_action[2][0] % 2 == orbital1 % 2) and
                        (dual_basis_action[1][0] % 2 ==
                         dual_basis_action[3][0] % 2 == orbital2 % 2)):
                    value = numpy.exp(-1j * (k1ac + k2bd))

                    # Subtract because it came from a single anti-commutation.
                    expectation_value -= value

    return expectation_value


def expectation_three_body_db_operator_computational_basis_state(
        dual_basis_action, plane_wave_occ_orbitals, grid, spinless):
    """Compute expectation value of a 3-body dual-basis operator with a
    plane wave computational basis state.

    Args:
        dual_basis_action: Dual-basis action of FermionOperator to
                           evaluate expectation value of.
        plane_wave_occ_orbitals (list): list of occupied plane-wave orbitals.
        grid (openfermion.utils.Grid): The grid used for discretization.
        spinless (bool): Whether the system is spinless.

    Returns:
        A float giving the expectation value.
    """
    expectation_value = 0.0

    r = {}
    for i in range(6):
        r[i] = position_vector(grid_indices(dual_basis_action[i][0], grid,
                                            spinless), grid)

    rr = {}
    k_map = {}
    for i in range(3):
        rr[i] = {}
        k_map[i] = {}
        for j in range(3, 6):
            rr[i][j] = r[i] - r[j]
            k_map[i][j] = {}

    # Pre-computations.
    for o in plane_wave_occ_orbitals:
        k = momentum_vector(grid_indices(o, grid, spinless), grid)
        for i in range(3):
            for j in range(3, 6):
                k_map[i][j][o] = k.dot(rr[i][j])

    for orbital1 in plane_wave_occ_orbitals:
        k1ad = k_map[0][3][orbital1]
        k1ae = k_map[0][4][orbital1]
        k1af = k_map[0][5][orbital1]

        for orbital2 in plane_wave_occ_orbitals:
            if orbital1 != orbital2:
                k2bd = k_map[1][3][orbital2]
                k2be = k_map[1][4][orbital2]
                k2bf = k_map[1][5][orbital2]

                for orbital3 in plane_wave_occ_orbitals:
                    if orbital1 != orbital3 and orbital2 != orbital3:
                        k3cd = k_map[2][3][orbital3]
                        k3ce = k_map[2][4][orbital3]
                        k3cf = k_map[2][5][orbital3]

                        # Handle \delta_{ad} \delta_{bf} \delta_{ce} after FT.
                        # The Fourier transform is spin-conserving.
                        if spinless or (
                                (dual_basis_action[0][0] % 2 ==
                                 dual_basis_action[3][0] % 2 ==
                                 orbital1 % 2) and
                                (dual_basis_action[1][0] % 2 ==
                                 dual_basis_action[5][0] % 2 ==
                                 orbital2 % 2) and
                                (dual_basis_action[2][0] % 2 ==
                                 dual_basis_action[4][0] % 2 ==
                                 orbital3 % 2)):
                            expectation_value += numpy.exp(-1j * (
                                k1ad + k2bf + k3ce))

                        # Handle -\delta_{ad} \delta_{be} \delta_{cf} after FT.
                        # The Fourier transform is spin-conserving.
                        if spinless or (
                                (dual_basis_action[0][0] % 2 ==
                                 dual_basis_action[3][0] % 2 ==
                                 orbital1 % 2) and
                                (dual_basis_action[1][0] % 2 ==
                                 dual_basis_action[4][0] % 2 ==
                                 orbital2 % 2) and
                                (dual_basis_action[2][0] % 2 ==
                                 dual_basis_action[5][0] % 2 ==
                                 orbital3 % 2)):
                            expectation_value -= numpy.exp(-1j * (
                                k1ad + k2be + k3cf))

                        # Handle -\delta_{ae} \delta_{bf} \delta_{cd} after FT.
                        # The Fourier transform is spin-conserving.
                        if spinless or (
                                (dual_basis_action[0][0] % 2 ==
                                 dual_basis_action[4][0] % 2 ==
                                 orbital1 % 2) and
                                (dual_basis_action[1][0] % 2 ==
                                 dual_basis_action[5][0] % 2 ==
                                 orbital2 % 2) and
                                (dual_basis_action[2][0] % 2 ==
                                 dual_basis_action[3][0] % 2 ==
                                 orbital3 % 2)):
                            expectation_value -= numpy.exp(-1j * (
                                k1ae + k2bf + k3cd))

                        # Handle \delta_{ae} \delta_{bd} \delta_{cf} after FT.
                        # The Fourier transform is spin-conserving.
                        if spinless or (
                                (dual_basis_action[0][0] % 2 ==
                                 dual_basis_action[4][0] % 2 ==
                                 orbital1 % 2) and
                                (dual_basis_action[1][0] % 2 ==
                                 dual_basis_action[3][0] % 2 ==
                                 orbital2 % 2) and
                                (dual_basis_action[2][0] % 2 ==
                                 dual_basis_action[5][0] % 2 ==
                                 orbital3 % 2)):
                            expectation_value += numpy.exp(-1j * (
                                k1ae + k2bd + k3cf))

                        # Handle \delta_{af} \delta_{be} \delta_{cd} after FT.
                        # The Fourier transform is spin-conserving.
                        if spinless or (
                                (dual_basis_action[0][0] % 2 ==
                                 dual_basis_action[5][0] % 2 ==
                                 orbital1 % 2) and
                                (dual_basis_action[1][0] % 2 ==
                                 dual_basis_action[4][0] % 2 ==
                                 orbital2 % 2) and
                                (dual_basis_action[2][0] % 2 ==
                                 dual_basis_action[3][0] % 2 ==
                                 orbital3 % 2)):
                            expectation_value += numpy.exp(-1j * (
                                k1af + k2be + k3cd))

                        # Handle -\delta_{af} \delta_{bd} \delta_{ce} after FT.
                        # The Fourier transform is spin-conserving.
                        if spinless or (
                                (dual_basis_action[0][0] % 2 ==
                                 dual_basis_action[5][0] % 2 ==
                                 orbital1 % 2) and
                                (dual_basis_action[1][0] % 2 ==
                                 dual_basis_action[3][0] % 2 ==
                                 orbital2 % 2) and
                                (dual_basis_action[2][0] % 2 ==
                                 dual_basis_action[4][0] % 2 ==
                                 orbital3 % 2)):
                            expectation_value -= numpy.exp(-1j * (
                                k1af + k2bd + k3ce))

    return expectation_value


def get_gap(sparse_operator):
    """Compute gap between lowest eigenvalue and first excited state.

    Returns: A real float giving eigenvalue gap.
    """
    if not is_hermitian(sparse_operator):
        raise ValueError('sparse_operator must be Hermitian.')

    values, _ = scipy.sparse.linalg.eigsh(
        sparse_operator, 2, which='SA', maxiter=1e7)

    gap = abs(values[1] - values[0])
    return gap


def inner_product(state_1, state_2):
    """Compute inner product of two states."""
    product = state_1.getH().dot(state_2)
    if product.nnz:
        return product.data[0]
    else:
        return 0.<|MERGE_RESOLUTION|>--- conflicted
+++ resolved
@@ -25,19 +25,11 @@
 import warnings
 
 from openfermion.config import *
-<<<<<<< HEAD
-from openfermion.hamiltonians import up_index, down_index, number_operator
-from openfermion.ops import (FermionOperator, hermitian_conjugated,
-                             normal_ordered,
-                             QuadraticHamiltonian, QubitOperator)
-from openfermion.utils import (commutator, fourier_transform, Grid,
-=======
 from openfermion.hamiltonians import number_operator, up_index, down_index
 from openfermion.ops import (FermionOperator, QuadraticHamiltonian,
                              QubitOperator, hermitian_conjugated,
                              normal_ordered)
 from openfermion.utils import (Grid, commutator, fourier_transform,
->>>>>>> 521b04e2
                                gaussian_state_preparation_circuit,
                                slater_determinant_preparation_circuit)
 from openfermion.hamiltonians._jellium import (grid_indices,
@@ -264,14 +256,6 @@
     return indices
 
 
-<<<<<<< HEAD
-def jw_sz_indices(sz_value, n_qubits, up_map=up_index, down_map=down_index,
-                  n_electrons=None):
-    """Return the indices of basis vectors with fixed sz under JW encoding
-
-    Args:
-        sz_value(float): Desired sz value. Should be an integer or
-=======
 def jw_sz_indices(sz_value, n_qubits, n_electrons=None,
                   up_map=up_index, down_map=down_index):
     """Return the indices of basis vectors with fixed Sz under JW encoding.
@@ -286,21 +270,11 @@
 
     Args:
         sz_value(float): Desired Sz value. Should be an integer or
->>>>>>> 521b04e2
             half-integer.
         n_qubits(int): Number of qubits defining the total state
         n_electrons(int, optional): Number of particles to restrict the
             operator to, if such a restriction is desired
         up_map(function, optional): function mapping a spatial index to a
-<<<<<<< HEAD
-                spin-orbital index. Default is the canonical spin-up
-                corresponds to even spin-orbitals and spin-down corresponds
-                to odd spin-orbitals
-        down_map(function, optional): function mapping spatial index to a
-                spin-orbital index. Default is the canonical spin-up
-                corresponds to even spin-orbitals and spin-down corresponds
-                to odd spin-orbitals.
-=======
             spin-orbital index. Default is the canonical spin-up
             corresponds to even spin-orbitals and spin-down corresponds
             to odd spin-orbitals
@@ -308,7 +282,6 @@
             spin-orbital index. Default is the canonical spin-up
             corresponds to even spin-orbitals and spin-down corresponds
             to odd spin-orbitals.
->>>>>>> 521b04e2
 
     Returns:
         indices(list): The list of indices
@@ -317,11 +290,7 @@
         raise ValueError('Number of qubits must be even')
 
     if not (2. * sz_value).is_integer():
-<<<<<<< HEAD
-        raise ValueError('sz value must be an integer or half-integer')
-=======
         raise ValueError('Sz value must be an integer or half-integer')
->>>>>>> 521b04e2
 
     n_sites = n_qubits // 2
     sz_integer = int(2. * sz_value)
@@ -330,12 +299,8 @@
     if n_electrons is not None:
         # Particle number is fixed, so the number of spin-up electrons
         # (as well as the number of spin-down electrons) is fixed
-<<<<<<< HEAD
-        if (n_electrons + sz_integer) % 2 != 0:
-=======
         if ((n_electrons + sz_integer) % 2 != 0 or
                 n_electrons < abs(sz_integer)):
->>>>>>> 521b04e2
             raise ValueError('The specified particle number and sz value are '
                              'incompatible.')
         num_up = (n_electrons + sz_integer) // 2
@@ -356,33 +321,19 @@
     else:
         # Particle number is not fixed
         if sz_integer < 0:
-<<<<<<< HEAD
-            # More down spins than up spins
-            more_map = down_map
-            less_map = up_map
-        else:
-            # More up spins than down spins
-=======
             # There are more down spins than up spins
             more_map = down_map
             less_map = up_map
         else:
             # There are at least as many up spins as down spins
->>>>>>> 521b04e2
             more_map = up_map
             less_map = down_map
         for n in range(abs(sz_integer), n_sites + 1):
             # Choose n of the 'more' spin and n - abs(sz_integer) of the
             # 'less' spin
             more_occupations = itertools.combinations(range(n_sites), n)
-<<<<<<< HEAD
-            less_occupations = list(
-                    itertools.combinations(
-                        range(n_sites), n - abs(sz_integer)))
-=======
             less_occupations = list(itertools.combinations(
                                     range(n_sites), n - abs(sz_integer)))
->>>>>>> 521b04e2
             # Each arrangement of the 'more' spins can be paired with an
             # arrangement of the 'less' spin
             for more_occupation in more_occupations:
@@ -394,11 +345,7 @@
                     occupation = more_occupation + less_occupation
                     indices.append(sum(2 ** (n_qubits - 1 - k)
                                    for k in occupation))
-<<<<<<< HEAD
-    
-=======
-
->>>>>>> 521b04e2
+
     return indices
 
 
@@ -422,35 +369,19 @@
     return operator[numpy.ix_(select_indices, select_indices)]
 
 
-<<<<<<< HEAD
-def jw_sz_restrict_operator(operator, sz_value, n_electrons=None,
-                            n_qubits=None):
-    """Restrict a Jordan-Wigner encoded operator to a given sz value
-=======
 def jw_sz_restrict_operator(operator, sz_value,
                             n_electrons=None, n_qubits=None,
                             up_map=up_index, down_map=down_index):
     """Restrict a Jordan-Wigner encoded operator to a given Sz value
->>>>>>> 521b04e2
 
     Args:
         operator(ndarray or sparse): Numpy operator acting on
             the space of n_qubits.
-<<<<<<< HEAD
-        sz_value(float): Desired sz value. Should be an integer or
-=======
         sz_value(float): Desired Sz value. Should be an integer or
->>>>>>> 521b04e2
             half-integer.
         n_electrons(int, optional): Number of particles to restrict the
             operator to, if such a restriction is desired.
         n_qubits(int, optional): Number of qubits defining the total state
-<<<<<<< HEAD
-
-    Returns:
-        new_operator(ndarray or sparse): Numpy operator restricted to
-            acting on states with the desired sz value.
-=======
         up_map(function, optional): function mapping a spatial index to a
             spin-orbital index. Default is the canonical spin-up
             corresponds to even spin-orbitals and spin-down corresponds
@@ -463,17 +394,12 @@
     Returns:
         new_operator(ndarray or sparse): Numpy operator restricted to
             acting on states with the desired Sz value.
->>>>>>> 521b04e2
     """
     if n_qubits is None:
         n_qubits = int(numpy.log2(operator.shape[0]))
 
-<<<<<<< HEAD
-    select_indices = jw_sz_indices(sz_value, n_qubits, n_electrons=n_electrons)
-=======
     select_indices = jw_sz_indices(sz_value, n_qubits, n_electrons=n_electrons,
                                    up_map=up_map, down_map=down_map)
->>>>>>> 521b04e2
     return operator[numpy.ix_(select_indices, select_indices)]
 
 
@@ -497,33 +423,18 @@
     return state[select_indices]
 
 
-<<<<<<< HEAD
-def jw_sz_restrict_state(state, sz_value, n_electrons=None, n_qubits=None):
-    """Restrict a Jordan-Wigner encoded state to a given sz value
-=======
 def jw_sz_restrict_state(state, sz_value, n_electrons=None, n_qubits=None,
                          up_map=up_index, down_map=down_index):
     """Restrict a Jordan-Wigner encoded state to a given Sz value
->>>>>>> 521b04e2
 
     Args:
         state(ndarray or sparse): Numpy vector in
             the space of n_qubits.
-<<<<<<< HEAD
-        sz_value(float): Desired sz value. Should be an integer or
-=======
         sz_value(float): Desired Sz value. Should be an integer or
->>>>>>> 521b04e2
             half-integer.
         n_electrons(int, optional): Number of particles to restrict the
             operator to, if such a restriction is desired.
         n_qubits(int, optional): Number of qubits defining the total state
-<<<<<<< HEAD
-
-    Returns:
-        new_operator(ndarray or sparse): Numpy vector restricted to
-            states with the desired sz_value. May not be normalized.
-=======
         up_map(function, optional): function mapping a spatial index to a
             spin-orbital index. Default is the canonical spin-up
             corresponds to even spin-orbitals and spin-down corresponds
@@ -536,17 +447,12 @@
     Returns:
         new_operator(ndarray or sparse): Numpy vector restricted to
             states with the desired Sz value. May not be normalized.
->>>>>>> 521b04e2
     """
     if n_qubits is None:
         n_qubits = int(numpy.log2(state.shape[0]))
 
-<<<<<<< HEAD
-    select_indices = jw_sz_indices(sz_value, n_qubits, n_electrons=n_electrons)
-=======
     select_indices = jw_sz_indices(sz_value, n_qubits, n_electrons=n_electrons,
                                    up_map=up_map, down_map=down_map)
->>>>>>> 521b04e2
     return state[select_indices]
 
 
