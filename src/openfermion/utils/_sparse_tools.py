#   Licensed under the Apache License, Version 2.0 (the "License");
#   you may not use this file except in compliance with the License.
#   You may obtain a copy of the License at
#
#       http://www.apache.org/licenses/LICENSE-2.0
#
#   Unless required by applicable law or agreed to in writing, software
#   distributed under the License is distributed on an "AS IS" BASIS,
#   WITHOUT WARRANTIES OR CONDITIONS OF ANY KIND, either express or implied.
#   See the License for the specific language governing permissions and
#   limitations under the License.

"""This module provides functions to interface with scipy.sparse."""
from __future__ import absolute_import

from functools import reduce
from future.utils import iteritems

import itertools
import numpy
import numpy.linalg
import scipy
import scipy.sparse
import scipy.sparse.linalg
import warnings

from openfermion.config import *
<<<<<<< HEAD
from openfermion.hamiltonians import up_index, down_index, number_operator
=======
from openfermion.hamiltonians import number_operator
>>>>>>> 3af29aaf
from openfermion.ops import (FermionOperator, hermitian_conjugated,
                             normal_ordered,
                             QuadraticHamiltonian, QubitOperator)
from openfermion.utils import (commutator, fourier_transform, Grid,
                               gaussian_state_preparation_circuit,
                               slater_determinant_preparation_circuit)
from openfermion.hamiltonians._jellium import (momentum_vector,
                                               position_vector,
                                               grid_indices)


# Make global definitions.
identity_csc = scipy.sparse.identity(2, format='csc', dtype=complex)
pauli_x_csc = scipy.sparse.csc_matrix([[0., 1.], [1., 0.]], dtype=complex)
pauli_y_csc = scipy.sparse.csc_matrix([[0., -1.j], [1.j, 0.]], dtype=complex)
pauli_z_csc = scipy.sparse.csc_matrix([[1., 0.], [0., -1.]], dtype=complex)
q_raise_csc = (pauli_x_csc - 1.j * pauli_y_csc) / 2.
q_lower_csc = (pauli_x_csc + 1.j * pauli_y_csc) / 2.
pauli_matrix_map = {'I': identity_csc, 'X': pauli_x_csc,
                    'Y': pauli_y_csc, 'Z': pauli_z_csc}


def wrapped_kronecker(operator_1, operator_2):
    """Return the Kronecker product of two sparse.csc_matrix operators."""
    return scipy.sparse.kron(operator_1, operator_2, 'csc')


def kronecker_operators(*args):
    """Return the Kronecker product of multiple sparse.csc_matrix operators."""
    return reduce(wrapped_kronecker, *args)


def jordan_wigner_ladder_sparse(n_qubits, tensor_factor, ladder_type):
    """Make a matrix representation of a fermion ladder operator.

    Operators are mapped as follows:
    a_j^\dagger -> Z_0 .. Z_{j-1} (X_j - iY_j) / 2
    a_j -> Z_0 .. Z_{j-1} (X_j + iY_j) / 2

    Args:
        index: This is a nonzero integer. The integer indicates the tensor
            factor and the sign indicates raising or lowering.
        n_qubits(int): Number qubits in the system Hilbert space.

    Returns:
        The corresponding Scipy sparse matrix.
    """
    parities = tensor_factor * [pauli_z_csc]
    identities = [scipy.sparse.identity(
        2 ** (n_qubits - tensor_factor - 1), dtype=complex, format='csc')]
    if ladder_type:
        operator = kronecker_operators(parities + [q_raise_csc] + identities)
    else:
        operator = kronecker_operators(parities + [q_lower_csc] + identities)
    return operator


def jordan_wigner_sparse(fermion_operator, n_qubits=None):
    """Initialize a Scipy sparse matrix from a FermionOperator.

    Operators are mapped as follows:
    a_j^\dagger -> Z_0 .. Z_{j-1} (X_j - iY_j) / 2
    a_j -> Z_0 .. Z_{j-1} (X_j + iY_j) / 2

    Args:
        fermion_operator(FermionOperator): instance of the FermionOperator
            class.
        n_qubits(int): Number of qubits.

    Returns:
        The corresponding Scipy sparse matrix.
    """
    if n_qubits is None:
        from openfermion.utils import count_qubits
        n_qubits = count_qubits(fermion_operator)

    # Create a list of raising and lowering operators for each orbital.
    jw_operators = []
    for tensor_factor in range(n_qubits):
        jw_operators += [(jordan_wigner_ladder_sparse(n_qubits,
                                                      tensor_factor,
                                                      0),
                          jordan_wigner_ladder_sparse(n_qubits,
                                                      tensor_factor,
                                                      1))]

    # Construct the Scipy sparse matrix.
    n_hilbert = 2 ** n_qubits
    values_list = [[]]
    row_list = [[]]
    column_list = [[]]
    for term in fermion_operator.terms:
        coefficient = fermion_operator.terms[term]
        sparse_matrix = coefficient * scipy.sparse.identity(
            2 ** n_qubits, dtype=complex, format='csc')
        for ladder_operator in term:
            sparse_matrix = sparse_matrix * jw_operators[
                ladder_operator[0]][ladder_operator[1]]

        if coefficient:
            # Extract triplets from sparse_term.
            sparse_matrix = sparse_matrix.tocoo(copy=False)
            values_list.append(sparse_matrix.data)
            (row, column) = sparse_matrix.nonzero()
            row_list.append(row)
            column_list.append(column)

    values_list = numpy.concatenate(values_list)
    row_list = numpy.concatenate(row_list)
    column_list = numpy.concatenate(column_list)
    sparse_operator = scipy.sparse.coo_matrix((
        values_list, (row_list, column_list)),
        shape=(n_hilbert, n_hilbert)).tocsc(copy=False)
    sparse_operator.eliminate_zeros()
    return sparse_operator


def qubit_operator_sparse(qubit_operator, n_qubits=None):
    """Initialize a Scipy sparse matrix from a QubitOperator.

    Args:
        qubit_operator(QubitOperator): instance of the QubitOperator class.
        n_qubits (int): Number of qubits.

    Returns:
        The corresponding Scipy sparse matrix.
    """
    from openfermion.utils import count_qubits
    if n_qubits is None:
        n_qubits = count_qubits(qubit_operator)
    if n_qubits < count_qubits(qubit_operator):
        raise ValueError('Invalid number of qubits specified.')

    # Construct the Scipy sparse matrix.
    n_hilbert = 2 ** n_qubits
    values_list = [[]]
    row_list = [[]]
    column_list = [[]]

    # Loop through the terms.
    for qubit_term in qubit_operator.terms:
        tensor_factor = 0
        coefficient = qubit_operator.terms[qubit_term]
        sparse_operators = [coefficient]
        for pauli_operator in qubit_term:

            # Grow space for missing identity operators.
            if pauli_operator[0] > tensor_factor:
                identity_qubits = pauli_operator[0] - tensor_factor
                identity = scipy.sparse.identity(
                    2 ** identity_qubits, dtype=complex, format='csc')
                sparse_operators += [identity]

            # Add actual operator to the list.
            sparse_operators += [pauli_matrix_map[pauli_operator[1]]]
            tensor_factor = pauli_operator[0] + 1

        # Grow space at end of string unless operator acted on final qubit.
        if tensor_factor < n_qubits or not qubit_term:
            identity_qubits = n_qubits - tensor_factor
            identity = scipy.sparse.identity(
                2 ** identity_qubits, dtype=complex, format='csc')
            sparse_operators += [identity]

        # Extract triplets from sparse_term.
        sparse_matrix = kronecker_operators(sparse_operators)
        values_list.append(sparse_matrix.tocoo(copy=False).data)
        (column, row) = sparse_matrix.nonzero()
        column_list.append(column)
        row_list.append(row)

    # Create sparse operator.
    values_list = numpy.concatenate(values_list)
    row_list = numpy.concatenate(row_list)
    column_list = numpy.concatenate(column_list)
    sparse_operator = scipy.sparse.coo_matrix((
        values_list, (row_list, column_list)),
        shape=(n_hilbert, n_hilbert)).tocsc(copy=False)
    sparse_operator.eliminate_zeros()
    return sparse_operator


def jw_configuration_state(occupied_orbitals, n_qubits):
    """Function to produce a basis state in the occupation number basis.

    Args:
        occupied_orbitals(list): A list of integers representing the indices
            of the occupied orbitals in the desired basis state
        n_qubits(int): The total number of qubits

    Returns:
        basis_vector(sparse): The basis state as a sparse matrix
    """
    one_index = sum([2 ** (n_qubits - 1 - i) for i in occupied_orbitals])
    basis_vector = scipy.sparse.csc_matrix(([1.], ([one_index], [0])),
                                           shape=(2 ** n_qubits, 1),
                                           dtype=float)
    return basis_vector


def jw_hartree_fock_state(n_electrons, n_orbitals):
    """Function to produce Hartree-Fock state in JW representation."""
    hartree_fock_state = jw_configuration_state(range(n_electrons),
                                                n_orbitals)
    return hartree_fock_state


def jw_number_indices(n_electrons, n_qubits):
    """Return the indices for n_electrons in n_qubits under JW encoding

    Calculates the indices for all possible arrangements of n-electrons
        within n-qubit orbitals when a Jordan-Wigner encoding is used.
        Useful for restricting generic operators or vectors to a particular
        particle number space when desired

    Args:
        n_electrons(int): Number of particles to restrict the operator to
        n_qubits(int): Number of qubits defining the total state

    Returns:
        indices(list): List of indices in a 2^n length array that indicate
            the indices of constant particle number within n_qubits
            in a Jordan-Wigner encoding.
    """
    occupations = itertools.combinations(range(n_qubits), n_electrons)
    indices = [sum([2**n for n in occupation])
               for occupation in occupations]
    return indices


def jw_sz_indices(sz_value, n_qubits, up_map=up_index, down_map=down_index,
                  n_electrons=None):
    """Return the indices of basis vectors with fixed sz under JW encoding

    Args:
        sz_value(float): Desired sz value. Should be an integer or
            half-integer.
        n_qubits(int): Number of qubits defining the total state
        n_electrons(int, optional): Number of particles to restrict the
            operator to, if such a restriction is desired
        up_map(function, optional): function mapping a spatial index to a
                spin-orbital index. Default is the canonical spin-up
                corresponds to even spin-orbitals and spin-down corresponds
                to odd spin-orbitals
        down_map(function, optional): function mapping spatial index to a
                spin-orbital index. Default is the canonical spin-up
                corresponds to even spin-orbitals and spin-down corresponds
                to odd spin-orbitals.

    Returns:
        indices(list): The list of indices
    """
    if n_qubits % 2 != 0:
        raise ValueError('Number of qubits must be even')

    if not (2. * sz_value).is_integer():
        raise ValueError('sz value must be an integer or half-integer')

    n_sites = n_qubits // 2
    sz_integer = int(2. * sz_value)
    indices = []

    if n_electrons is not None:
        # Particle number is fixed, so the number of spin-up electrons
        # (as well as the number of spin-down electrons) is fixed
        if (n_electrons + sz_integer) % 2 != 0:
            raise ValueError('The specified particle number and sz value are '
                             'incompatible.')
        num_up = (n_electrons + sz_integer) // 2
        num_down = n_electrons - num_up
        up_occupations = itertools.combinations(range(n_sites), num_up)
        down_occupations = list(
                itertools.combinations(range(n_sites), num_down))
        # Each arrangement of up spins can be paired with an arrangement
        # of down spins
        for up_occupation in up_occupations:
            up_occupation = [up_map(index) for index in up_occupation]
            for down_occupation in down_occupations:
                down_occupation = [down_map(index)
                                   for index in down_occupation]
                occupation = up_occupation + down_occupation
                indices.append(sum(2 ** (n_qubits - 1 - k)
                               for k in occupation))
    else:
        # Particle number is not fixed
        if sz_integer < 0:
            # More down spins than up spins
            more_map = down_map
            less_map = up_map
        else:
            # More up spins than down spins
            more_map = up_map
            less_map = down_map
        for n in range(abs(sz_integer), n_sites + 1):
            # Choose n of the 'more' spin and n - abs(sz_integer) of the
            # 'less' spin
            more_occupations = itertools.combinations(range(n_sites), n)
            less_occupations = list(
                    itertools.combinations(
                        range(n_sites), n - abs(sz_integer)))
            # Each arrangement of the 'more' spins can be paired with an
            # arrangement of the 'less' spin
            for more_occupation in more_occupations:
                more_occupation = [more_map(index)
                                   for index in more_occupation]
                for less_occupation in less_occupations:
                    less_occupation = [less_map(index)
                                       for index in less_occupation]
                    occupation = more_occupation + less_occupation
                    indices.append(sum(2 ** (n_qubits - 1 - k)
                                   for k in occupation))
    
    return indices


def jw_number_restrict_operator(operator, n_electrons, n_qubits=None):
    """Restrict a Jordan-Wigner encoded operator to a given particle number

    Args:
        sparse_operator(ndarray or sparse): Numpy operator acting on
            the space of n_qubits.
        n_electrons(int): Number of particles to restrict the operator to
        n_qubits(int): Number of qubits defining the total state

    Returns:
        new_operator(ndarray or sparse): Numpy operator restricted to
            acting on states with the same particle number.
    """
    if n_qubits is None:
        n_qubits = int(numpy.log2(operator.shape[0]))

    select_indices = jw_number_indices(n_electrons, n_qubits)
    return operator[numpy.ix_(select_indices, select_indices)]


def jw_sz_restrict_operator(operator, sz_value, n_electrons=None,
                            n_qubits=None):
    """Restrict a Jordan-Wigner encoded operator to a given sz value

    Args:
        operator(ndarray or sparse): Numpy operator acting on
            the space of n_qubits.
        sz_value(float): Desired sz value. Should be an integer or
            half-integer.
        n_electrons(int, optional): Number of particles to restrict the
            operator to, if such a restriction is desired.
        n_qubits(int, optional): Number of qubits defining the total state

    Returns:
        new_operator(ndarray or sparse): Numpy operator restricted to
            acting on states with the desired sz value.
    """
    if n_qubits is None:
        n_qubits = int(numpy.log2(operator.shape[0]))

    select_indices = jw_sz_indices(sz_value, n_qubits, n_electrons=n_electrons)
    return operator[numpy.ix_(select_indices, select_indices)]


def jw_number_restrict_state(state, n_electrons, n_qubits=None):
    """Restrict a Jordan-Wigner encoded state to a given particle number

    Args:
        state(ndarray or sparse): Numpy vector in
            the space of n_qubits.
        n_electrons(int): Number of particles to restrict the state to
        n_qubits(int): Number of qubits defining the total state

    Returns:
        new_operator(ndarray or sparse): Numpy vector restricted to
            states with the same particle number. May not be normalized.
    """
    if n_qubits is None:
        n_qubits = int(numpy.log2(state.shape[0]))

    select_indices = jw_number_indices(n_electrons, n_qubits)
    return state[select_indices]


def jw_sz_restrict_state(state, sz_value, n_electrons=None, n_qubits=None):
    """Restrict a Jordan-Wigner encoded state to a given sz value

    Args:
        state(ndarray or sparse): Numpy vector in
            the space of n_qubits.
        sz_value(float): Desired sz value. Should be an integer or
            half-integer.
        n_electrons(int, optional): Number of particles to restrict the
            operator to, if such a restriction is desired.
        n_qubits(int, optional): Number of qubits defining the total state

    Returns:
        new_operator(ndarray or sparse): Numpy vector restricted to
            states with the desired sz_value. May not be normalized.
    """
    if n_qubits is None:
        n_qubits = int(numpy.log2(state.shape[0]))

    select_indices = jw_sz_indices(sz_value, n_qubits, n_electrons=n_electrons)
    return state[select_indices]


def jw_get_ground_states_by_particle_number(sparse_operator, particle_number,
                                            sparse=True, num_eigs=3):
    """For a Jordan-Wigner encoded Hermitian operator, compute the lowest
    eigenvalue and eigenstates at a particular particle number. The operator
    must conserve particle number.

    Args:
        sparse_operator(sparse): A Jordan-Wigner encoded sparse operator.
        particle_number(int): The particle number at which to compute
            ground states.
        sparse(boolean, optional): Whether to use sparse eigensolver.
            Default is True.
        num_eigs(int, optional): The number of eigenvalues to request from the
            sparse eigensolver. Needs to be at least as large as the degeneracy
            of the ground energy in order to obtain all ground states.
            Only used if `sparse=True`. Default is 3.

    Returns:
        ground_energy(float): The lowest eigenvalue of sparse_operator within
            the eigenspace of the number operator corresponding to
            particle_number.

        ground_states(list[ndarray]): A list of the corresponding eigenstates.

    Warning:
        The running time of this method is exponential in the number of qubits.
    """
    # Check if operator is Hermitian
    if not is_hermitian(sparse_operator):
        raise ValueError('sparse_operator must be Hermitian.')

    n_qubits = int(numpy.log2(sparse_operator.shape[0]))

    # Check if operator conserves particle number
    sparse_num_op = jordan_wigner_sparse(number_operator(n_qubits))
    com = commutator(sparse_num_op, sparse_operator)
    if com.nnz:
        maxval = max(map(abs, com.data))
        if maxval > EQ_TOLERANCE:
            raise ValueError('sparse_operator must conserve particle number.')

    # Get the operator restricted to the subspace of the desired
    # particle number
    restricted_operator = jw_number_restrict_operator(sparse_operator,
                                                      particle_number,
                                                      n_qubits)

    if sparse and num_eigs >= restricted_operator.shape[0] - 1:
        # Restricted operator too small for sparse eigensolver
        sparse = False

    # Compute eigenvalues and eigenvectors
    if sparse:
        eigvals, eigvecs = scipy.sparse.linalg.eigsh(restricted_operator,
                                                     k=num_eigs,
                                                     which='SA')
        if abs(max(eigvals) - min(eigvals)) < EQ_TOLERANCE:
            warnings.warn('The lowest {} eigenvalues are degenerate. '
                          'There may be more ground states; increase '
                          'num_eigs or set sparse=False to get '
                          'them.'.format(num_eigs),
                          RuntimeWarning)
    else:
        dense_restricted_operator = restricted_operator.toarray()
        eigvals, eigvecs = numpy.linalg.eigh(dense_restricted_operator)

    # Get the ground energy
    if sparse:
        ground_energy = sorted(eigvals)[0]
    else:
        # No need to sort in the case of dense eigenvalue computation
        ground_energy = eigvals[0]

    # Get the indices of eigenvectors corresponding to the ground energy
    ground_state_indices = numpy.where(abs(eigvals - ground_energy) <
                                       EQ_TOLERANCE)

    ground_states = list()

    for i in ground_state_indices[0]:
        restricted_ground_state = eigvecs[:, i]
        # Expand this ground state to the whole vector space
        number_indices = jw_number_indices(particle_number, n_qubits)
        expanded_ground_state = scipy.sparse.csc_matrix(
            (restricted_ground_state.flatten(),
             (number_indices, [0] * len(number_indices))),
            shape=(2 ** n_qubits, 1))
        # Add the expanded ground state to the list
        ground_states.append(expanded_ground_state)

    return ground_energy, ground_states


def jw_get_gaussian_state(quadratic_hamiltonian, occupied_orbitals=None):
    """Compute an eigenvalue and eigenstate of a quadratic Hamiltonian.

    Eigenstates of a quadratic Hamiltonian are also known as fermionic
    Gaussian states.

    Args:
        quadratic_hamiltonian(QuadraticHamiltonian):
            The Hamiltonian whose eigenstate is desired.
        occupied_orbitals(list):
            A list of integers representing the indices of the occupied
            orbitals in the desired Gaussian state. If this is None
            (the default), then it is assumed that the ground state is
            desired, i.e., the orbitals with negative energies are filled.

    Returns
    -------
        energy (float):
            The eigenvalue.
        state (sparse):
            The eigenstate in scipy.sparse csc format.
    """
    if not isinstance(quadratic_hamiltonian, QuadraticHamiltonian):
        raise ValueError('Input must be an instance of QuadraticHamiltonian.')

    n_qubits = quadratic_hamiltonian.n_qubits

    # Compute the energy
    orbital_energies, constant = quadratic_hamiltonian.orbital_energies()
    if occupied_orbitals is None:
        # The ground energy is desired
        if quadratic_hamiltonian.conserves_particle_number:
            num_negative_energies = numpy.count_nonzero(
                orbital_energies < -EQ_TOLERANCE)
            occupied_orbitals = range(num_negative_energies)
        else:
            occupied_orbitals = []
    energy = numpy.sum(orbital_energies[occupied_orbitals]) + constant

    # Obtain the circuit that prepares the Gaussian state
    circuit_description, start_orbitals = gaussian_state_preparation_circuit(
        quadratic_hamiltonian, occupied_orbitals)

    # Initialize the starting state
    state = jw_configuration_state(start_orbitals, n_qubits)

    # Apply the circuit
    if not quadratic_hamiltonian.conserves_particle_number:
        particle_hole_transformation = (
            jw_sparse_particle_hole_transformation_last_mode(n_qubits))
    for parallel_ops in circuit_description:
        for op in parallel_ops:
            if op == 'pht':
                state = particle_hole_transformation.dot(state)
            else:
                i, j, theta, phi = op
                state = jw_sparse_givens_rotation(
                    i, j, theta, phi, n_qubits).dot(state)

    return energy, state


def jw_slater_determinant(slater_determinant_matrix):
    """Obtain a Slater determinant.

    The input is an :math:`N_f \\times N` matrix :math:`Q` with orthonormal
    rows. Such a matrix describes the Slater determinant

    .. math::

        b^\dagger_1 \cdots b^\dagger_{N_f} \lvert \\text{vac} \\rangle,

    where

    .. math::

        b^\dagger_j = \sum_{k = 1}^N Q_{jk} a^\dagger_k.

    Args:
        slater_determinant_matrix: The matrix :math:`Q` which describes the
            Slater determinant to be prepared.
    Returns:
        The Slater determinant as a sparse matrix.
    """
    circuit_description = slater_determinant_preparation_circuit(
            slater_determinant_matrix)
    start_orbitals = range(slater_determinant_matrix.shape[0])
    n_qubits = slater_determinant_matrix.shape[1]

    # Initialize the starting state
    state = jw_configuration_state(start_orbitals, n_qubits)

    # Apply the circuit
    for parallel_ops in circuit_description:
        for op in parallel_ops:
            i, j, theta, phi = op
            state = jw_sparse_givens_rotation(
                i, j, theta, phi, n_qubits).dot(state)

    return state


def jw_sparse_givens_rotation(i, j, theta, phi, n_qubits):
    """Return the matrix (acting on a full wavefunction) that performs a
    Givens rotation of modes i and j in the Jordan-Wigner encoding."""
    if j != i + 1:
        raise ValueError('Only adjacent modes can be rotated.')
    if j > n_qubits - 1:
        raise ValueError('Too few qubits requested.')

    cosine = numpy.cos(theta)
    sine = numpy.sin(theta)
    phase = numpy.exp(1.j * phi)

    # Create the two-qubit rotation matrix
    rotation_matrix = scipy.sparse.csc_matrix(
        ([1., phase * cosine, -phase * sine, sine, cosine, phase],
         ((0, 1, 1, 2, 2, 3), (0, 1, 2, 1, 2, 3))),
        shape=(4, 4))

    # Initialize identity operators
    left_eye = scipy.sparse.eye(2 ** i, format='csc')
    right_eye = scipy.sparse.eye(2 ** (n_qubits - 1 - j), format='csc')

    # Construct the matrix and return
    givens_matrix = kronecker_operators([left_eye, rotation_matrix, right_eye])

    return givens_matrix


def jw_sparse_particle_hole_transformation_last_mode(n_qubits):
    """Return the matrix (acting on a full wavefunction) that performs a
    particle-hole transformation on the last mode in the Jordan-Wigner
    encoding.
    """
    left_eye = scipy.sparse.eye(2 ** (n_qubits - 1), format='csc')
    return kronecker_operators([left_eye, pauli_matrix_map['X']])


def get_density_matrix(states, probabilities):
    n_qubits = states[0].shape[0]
    density_matrix = scipy.sparse.csc_matrix(
        (n_qubits, n_qubits), dtype=complex)
    for state, probability in zip(states, probabilities):
        density_matrix = density_matrix + probability * state * state.getH()
    return density_matrix


def is_hermitian(sparse_operator):
    """Test if matrix is Hermitian."""
    difference = sparse_operator - sparse_operator.getH()
    if difference.nnz:
        discrepancy = max(map(abs, difference.data))
        if discrepancy > EQ_TOLERANCE:
            return False
    return True


def get_ground_state(sparse_operator):
    """Compute lowest eigenvalue and eigenstate.

    Returns
    -------
        eigenvalue:
            The lowest eigenvalue, a float.
        eigenstate:
            The lowest eigenstate in scipy.sparse csc format.
    """
    if not is_hermitian(sparse_operator):
        raise ValueError('sparse_operator must be Hermitian.')

    values, vectors = scipy.sparse.linalg.eigsh(
        sparse_operator, 2, which='SA', maxiter=1e7)

    order = numpy.argsort(values)
    values = values[order]
    vectors = vectors[:, order]
    eigenvalue = values[0]
    eigenstate = scipy.sparse.csc_matrix(vectors[:, 0])
    return eigenvalue, eigenstate.T


def sparse_eigenspectrum(sparse_operator):
    """Perform a dense diagonalization.

    Returns:
        eigenspectrum: The lowest eigenvalues in a numpy array.
    """
    dense_operator = sparse_operator.todense()
    if is_hermitian(sparse_operator):
        eigenspectrum = numpy.linalg.eigvalsh(dense_operator)
    else:
        eigenspectrum = numpy.linalg.eigvals(dense_operator)
    return numpy.sort(eigenspectrum)


def expectation(sparse_operator, state):
    """Compute expectation value of operator with a state.

    Args:
        state: scipy.sparse.csc vector representing a pure state,
            or, a scipy.sparse.csc matrix representing a density matrix.

    Returns:
        A real float giving expectation value.

    Raises:
        ValueError: Input state has invalid format.
    """
    # Handle density matrix.
    if state.shape == sparse_operator.shape:
        product = state * sparse_operator
        expectation = numpy.sum(product.diagonal())

    elif state.shape == (sparse_operator.shape[0], 1):
        # Handle state vector.
        expectation = state.getH() * sparse_operator * state
        expectation = expectation[0, 0]

    else:
        # Handle exception.
        raise ValueError('Input state has invalid format.')

    # Return.
    return expectation


def variance(sparse_operator, state):
    """Compute variance of operator with a state.

    Args:
        state: scipy.sparse.csc vector representing a pure state,
            or, a scipy.sparse.csc matrix representing a density matrix.

    Returns:
        A real float giving the variance.

    Raises:
        ValueError: Input state has invalid format.
    """
    return (expectation(sparse_operator ** 2, state) -
            expectation(sparse_operator, state) ** 2)


def expectation_computational_basis_state(operator, computational_basis_state):
    """Compute expectation value of operator with a  state.

    Args:
        operator: Qubit or FermionOperator to evaluate expectation value of.
                  If operator is a FermionOperator, it must be normal-ordered.
        computational_basis_state (scipy.sparse vector / list): normalized
            computational basis state (if scipy.sparse vector), or list of
            occupied orbitals.

    Returns:
        A real float giving expectation value.

    Raises:
        TypeError: Incorrect operator or state type.
    """
    if isinstance(operator, QubitOperator):
        raise NotImplementedError('Not yet implemented for QubitOperators.')

    if not isinstance(operator, FermionOperator):
        raise TypeError('operator must be a FermionOperator.')

    occupied_orbitals = computational_basis_state

    if not isinstance(occupied_orbitals, list):
        computational_basis_state_index = (
            occupied_orbitals.nonzero()[0][0])

        occupied_orbitals = [digit == '1' for digit in
                             bin(computational_basis_state_index)[2:]][::-1]

    expectation_value = operator.terms.get((), 0.0)

    for i in range(len(occupied_orbitals)):
        if occupied_orbitals[i]:
            expectation_value += operator.terms.get(
                ((i, 1), (i, 0)), 0.0)

            for j in range(i + 1, len(occupied_orbitals)):
                expectation_value -= operator.terms.get(
                    ((j, 1), (i, 1), (j, 0), (i, 0)), 0.0)

    return expectation_value


def expectation_db_operator_with_pw_basis_state(
        operator, plane_wave_occ_orbitals, n_spatial_orbitals, grid,
        spinless):
    """Compute expectation value of a dual basis operator with a plane
    wave computational basis state.

    Args:
        operator: Dual-basis representation of FermionOperator to evaluate
                  expectation value of. Can have at most 3-body terms.
        plane_wave_occ_orbitals (list): list of occupied plane-wave orbitals.
        n_spatial_orbitals (int): Number of spatial orbitals.
        grid (openfermion.utils.Grid): The grid used for discretization.
        spinless (bool): Whether the system is spinless.

    Returns:
        A real float giving the expectation value.
    """
    expectation_value = operator.terms.get((), 0.0)

    for single_action, coefficient in iteritems(operator.terms):
        if len(single_action) == 2:
            expectation_value += coefficient * (
                expectation_one_body_db_operator_computational_basis_state(
                    single_action, plane_wave_occ_orbitals, grid, spinless) /
                n_spatial_orbitals)

        elif len(single_action) == 4:
            expectation_value += coefficient * (
                expectation_two_body_db_operator_computational_basis_state(
                    single_action, plane_wave_occ_orbitals, grid, spinless) /
                n_spatial_orbitals ** 2)

        elif len(single_action) == 6:
            expectation_value += coefficient * (
                expectation_three_body_db_operator_computational_basis_state(
                    single_action, plane_wave_occ_orbitals, grid, spinless) /
                n_spatial_orbitals ** 3)

    return expectation_value


def expectation_one_body_db_operator_computational_basis_state(
        dual_basis_action, plane_wave_occ_orbitals, grid, spinless):
    """Compute expectation value of a 1-body dual-basis operator with a
    plane wave computational basis state.

    Args:
        dual_basis_action: Dual-basis action of FermionOperator to
                           evaluate expectation value of.
        plane_wave_occ_orbitals (list): list of occupied plane-wave orbitals.
        grid (openfermion.utils.Grid): The grid used for discretization.
        spinless (bool): Whether the system is spinless.

    Returns:
        A real float giving the expectation value.
    """
    expectation_value = 0.0

    r_p = position_vector(grid_indices(dual_basis_action[0][0],
                                       grid, spinless), grid)
    r_q = position_vector(grid_indices(dual_basis_action[1][0],
                                       grid, spinless), grid)

    for orbital in plane_wave_occ_orbitals:
        # If there's spin, p and q have to have the same parity (spin),
        # and the new orbital has to have the same spin as these.
        k_orbital = momentum_vector(grid_indices(orbital,
                                                 grid, spinless), grid)
        # The Fourier transform is spin-conserving. This means that p, q,
        # and the new orbital all have to have the same spin (parity).
        if spinless or (dual_basis_action[0][0] % 2 ==
                        dual_basis_action[1][0] % 2 == orbital % 2):
            expectation_value += numpy.exp(-1j * k_orbital.dot(r_p - r_q))

    return expectation_value


def expectation_two_body_db_operator_computational_basis_state(
        dual_basis_action, plane_wave_occ_orbitals, grid, spinless):
    """Compute expectation value of a 2-body dual-basis operator with a
    plane wave computational basis state.

    Args:
        dual_basis_action: Dual-basis action of FermionOperator to
                           evaluate expectation value of.
        plane_wave_occ_orbitals (list): list of occupied plane-wave orbitals.
        grid (openfermion.utils.Grid): The grid used for discretization.
        spinless (bool): Whether the system is spinless.

    Returns:
        A float giving the expectation value.
    """
    expectation_value = 0.0

    r = {}
    for i in range(4):
        r[i] = position_vector(grid_indices(dual_basis_action[i][0], grid,
                                            spinless), grid)

    rr = {}
    k_map = {}
    for i in range(2):
        rr[i] = {}
        k_map[i] = {}
        for j in range(2, 4):
            rr[i][j] = r[i] - r[j]
            k_map[i][j] = {}

    # Pre-computations.
    for o in plane_wave_occ_orbitals:
        k = momentum_vector(grid_indices(o, grid, spinless), grid)
        for i in range(2):
            for j in range(2, 4):
                k_map[i][j][o] = k.dot(rr[i][j])

    for orbital1 in plane_wave_occ_orbitals:
        k1ac = k_map[0][2][orbital1]
        k1ad = k_map[0][3][orbital1]

        for orbital2 in plane_wave_occ_orbitals:
            if orbital1 != orbital2:
                k2bc = k_map[1][2][orbital2]
                k2bd = k_map[1][3][orbital2]

                # The Fourier transform is spin-conserving. This means that
                # the parity of the orbitals involved in the transition must
                # be the same.
                if spinless or (
                        (dual_basis_action[0][0] % 2 ==
                         dual_basis_action[3][0] % 2 == orbital1 % 2) and
                        (dual_basis_action[1][0] % 2 ==
                         dual_basis_action[2][0] % 2 == orbital2 % 2)):
                    value = numpy.exp(-1j * (k1ad + k2bc))

                    # Add because it came from two anti-commutations.
                    expectation_value += value

                # The Fourier transform is spin-conserving. This means that
                # the parity of the orbitals involved in the transition must
                # be the same.
                if spinless or (
                        (dual_basis_action[0][0] % 2 ==
                         dual_basis_action[2][0] % 2 == orbital1 % 2) and
                        (dual_basis_action[1][0] % 2 ==
                         dual_basis_action[3][0] % 2 == orbital2 % 2)):
                    value = numpy.exp(-1j * (k1ac + k2bd))

                    # Subtract because it came from a single anti-commutation.
                    expectation_value -= value

    return expectation_value


def expectation_three_body_db_operator_computational_basis_state(
        dual_basis_action, plane_wave_occ_orbitals, grid, spinless):
    """Compute expectation value of a 3-body dual-basis operator with a
    plane wave computational basis state.

    Args:
        dual_basis_action: Dual-basis action of FermionOperator to
                           evaluate expectation value of.
        plane_wave_occ_orbitals (list): list of occupied plane-wave orbitals.
        grid (openfermion.utils.Grid): The grid used for discretization.
        spinless (bool): Whether the system is spinless.

    Returns:
        A float giving the expectation value.
    """
    expectation_value = 0.0

    r = {}
    for i in range(6):
        r[i] = position_vector(grid_indices(dual_basis_action[i][0], grid,
                                            spinless), grid)

    rr = {}
    k_map = {}
    for i in range(3):
        rr[i] = {}
        k_map[i] = {}
        for j in range(3, 6):
            rr[i][j] = r[i] - r[j]
            k_map[i][j] = {}

    # Pre-computations.
    for o in plane_wave_occ_orbitals:
        k = momentum_vector(grid_indices(o, grid, spinless), grid)
        for i in range(3):
            for j in range(3, 6):
                k_map[i][j][o] = k.dot(rr[i][j])

    for orbital1 in plane_wave_occ_orbitals:
        k1ad = k_map[0][3][orbital1]
        k1ae = k_map[0][4][orbital1]
        k1af = k_map[0][5][orbital1]

        for orbital2 in plane_wave_occ_orbitals:
            if orbital1 != orbital2:
                k2bd = k_map[1][3][orbital2]
                k2be = k_map[1][4][orbital2]
                k2bf = k_map[1][5][orbital2]

                for orbital3 in plane_wave_occ_orbitals:
                    if orbital1 != orbital3 and orbital2 != orbital3:
                        k3cd = k_map[2][3][orbital3]
                        k3ce = k_map[2][4][orbital3]
                        k3cf = k_map[2][5][orbital3]

                        # Handle \delta_{ad} \delta_{bf} \delta_{ce} after FT.
                        # The Fourier transform is spin-conserving.
                        if spinless or (
                                (dual_basis_action[0][0] % 2 ==
                                 dual_basis_action[3][0] % 2 ==
                                 orbital1 % 2) and
                                (dual_basis_action[1][0] % 2 ==
                                 dual_basis_action[5][0] % 2 ==
                                 orbital2 % 2) and
                                (dual_basis_action[2][0] % 2 ==
                                 dual_basis_action[4][0] % 2 ==
                                 orbital3 % 2)):
                            expectation_value += numpy.exp(-1j * (
                                k1ad + k2bf + k3ce))

                        # Handle -\delta_{ad} \delta_{be} \delta_{cf} after FT.
                        # The Fourier transform is spin-conserving.
                        if spinless or (
                                (dual_basis_action[0][0] % 2 ==
                                 dual_basis_action[3][0] % 2 ==
                                 orbital1 % 2) and
                                (dual_basis_action[1][0] % 2 ==
                                 dual_basis_action[4][0] % 2 ==
                                 orbital2 % 2) and
                                (dual_basis_action[2][0] % 2 ==
                                 dual_basis_action[5][0] % 2 ==
                                 orbital3 % 2)):
                            expectation_value -= numpy.exp(-1j * (
                                k1ad + k2be + k3cf))

                        # Handle -\delta_{ae} \delta_{bf} \delta_{cd} after FT.
                        # The Fourier transform is spin-conserving.
                        if spinless or (
                                (dual_basis_action[0][0] % 2 ==
                                 dual_basis_action[4][0] % 2 ==
                                 orbital1 % 2) and
                                (dual_basis_action[1][0] % 2 ==
                                 dual_basis_action[5][0] % 2 ==
                                 orbital2 % 2) and
                                (dual_basis_action[2][0] % 2 ==
                                 dual_basis_action[3][0] % 2 ==
                                 orbital3 % 2)):
                            expectation_value -= numpy.exp(-1j * (
                                k1ae + k2bf + k3cd))

                        # Handle \delta_{ae} \delta_{bd} \delta_{cf} after FT.
                        # The Fourier transform is spin-conserving.
                        if spinless or (
                                (dual_basis_action[0][0] % 2 ==
                                 dual_basis_action[4][0] % 2 ==
                                 orbital1 % 2) and
                                (dual_basis_action[1][0] % 2 ==
                                 dual_basis_action[3][0] % 2 ==
                                 orbital2 % 2) and
                                (dual_basis_action[2][0] % 2 ==
                                 dual_basis_action[5][0] % 2 ==
                                 orbital3 % 2)):
                            expectation_value += numpy.exp(-1j * (
                                k1ae + k2bd + k3cf))

                        # Handle \delta_{af} \delta_{be} \delta_{cd} after FT.
                        # The Fourier transform is spin-conserving.
                        if spinless or (
                                (dual_basis_action[0][0] % 2 ==
                                 dual_basis_action[5][0] % 2 ==
                                 orbital1 % 2) and
                                (dual_basis_action[1][0] % 2 ==
                                 dual_basis_action[4][0] % 2 ==
                                 orbital2 % 2) and
                                (dual_basis_action[2][0] % 2 ==
                                 dual_basis_action[3][0] % 2 ==
                                 orbital3 % 2)):
                            expectation_value += numpy.exp(-1j * (
                                k1af + k2be + k3cd))

                        # Handle -\delta_{af} \delta_{bd} \delta_{ce} after FT.
                        # The Fourier transform is spin-conserving.
                        if spinless or (
                                (dual_basis_action[0][0] % 2 ==
                                 dual_basis_action[5][0] % 2 ==
                                 orbital1 % 2) and
                                (dual_basis_action[1][0] % 2 ==
                                 dual_basis_action[3][0] % 2 ==
                                 orbital2 % 2) and
                                (dual_basis_action[2][0] % 2 ==
                                 dual_basis_action[4][0] % 2 ==
                                 orbital3 % 2)):
                            expectation_value -= numpy.exp(-1j * (
                                k1af + k2bd + k3ce))

    return expectation_value


def get_gap(sparse_operator):
    """Compute gap between lowest eigenvalue and first excited state.

    Returns: A real float giving eigenvalue gap.
    """
    if not is_hermitian(sparse_operator):
        raise ValueError('sparse_operator must be Hermitian.')

    values, _ = scipy.sparse.linalg.eigsh(
        sparse_operator, 2, which='SA', maxiter=1e7)

    gap = abs(values[1] - values[0])
    return gap


def inner_product(state_1, state_2):
    """Compute inner product of two states."""
    product = state_1.getH().dot(state_2)
    if product.nnz:
        return product.data[0]
    else:
        return 0.<|MERGE_RESOLUTION|>--- conflicted
+++ resolved
@@ -25,11 +25,7 @@
 import warnings
 
 from openfermion.config import *
-<<<<<<< HEAD
 from openfermion.hamiltonians import up_index, down_index, number_operator
-=======
-from openfermion.hamiltonians import number_operator
->>>>>>> 3af29aaf
 from openfermion.ops import (FermionOperator, hermitian_conjugated,
                              normal_ordered,
                              QuadraticHamiltonian, QubitOperator)
